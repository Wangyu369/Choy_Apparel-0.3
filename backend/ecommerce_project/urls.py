
from django.contrib import admin
<<<<<<< HEAD
from django.urls import path, include, re_path
=======
from django.urls import path, include,re_path
>>>>>>> 19e8f729
from django.conf import settings
from django.conf.urls.static import static
from django.views.static import serve



urlpatterns = [
<<<<<<< HEAD
    re_path(r'^media/(?P<path>.*)$', serve, {
        'document_root': settings.MEDIA_ROOT}),
=======
     re_path(r'^media/(?P<path>.*)$', serve, {
          'document_root': settings.MEDIA_ROOT}),
>>>>>>> 19e8f729
     # Add root view
    path('admin/', admin.site.urls),
    path('api/auth/', include('users.urls')),
    path('api/products/', include('products.urls')),
    path('api/orders/', include('orders.urls')),
    
    
]

# Serve media files in development
if settings.DEBUG:
    urlpatterns += static(settings.MEDIA_URL, document_root=settings.MEDIA_ROOT)
    urlpatterns += static(settings.STATIC_URL, document_root=settings.STATIC_ROOT)<|MERGE_RESOLUTION|>--- conflicted
+++ resolved
@@ -1,10 +1,6 @@
 
 from django.contrib import admin
-<<<<<<< HEAD
-from django.urls import path, include, re_path
-=======
-from django.urls import path, include,re_path
->>>>>>> 19e8f729
+from django.urls import path, include
 from django.conf import settings
 from django.conf.urls.static import static
 from django.views.static import serve
@@ -12,13 +8,6 @@
 
 
 urlpatterns = [
-<<<<<<< HEAD
-    re_path(r'^media/(?P<path>.*)$', serve, {
-        'document_root': settings.MEDIA_ROOT}),
-=======
-     re_path(r'^media/(?P<path>.*)$', serve, {
-          'document_root': settings.MEDIA_ROOT}),
->>>>>>> 19e8f729
      # Add root view
     path('admin/', admin.site.urls),
     path('api/auth/', include('users.urls')),
