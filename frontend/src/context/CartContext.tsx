--- conflicted
+++ resolved
@@ -98,31 +98,6 @@
           // Fetch merged cart from backend
           const backendCart = await ordersService.getUserCart();
           console.log('Backend cart fetched on login:', backendCart);
-<<<<<<< HEAD
-          if (Array.isArray(backendCart)) {
-            const mappedBackendCart = backendCart.map((item: any) => ({
-              product: item.product_details,
-              quantity: item.quantity,
-            }));
-            setItems(mappedBackendCart);
-            lastSyncedItemsRef.current = mappedBackendCart; // Set last synced items on login
-            // Clear localStorage cart after merging
-            localStorage.removeItem('cart');
-            initialLoadRef.current = false; // Mark initial load done
-          } else {
-            // Handle error (likely 401 or other API error)
-            console.error('Failed to load user cart:', backendCart);
-            setItems([]);
-            lastSyncedItemsRef.current = [];
-            initialLoadRef.current = false;
-            // Optionally, trigger signOut() or redirect to login if 401
-            // if (backendCart && backendCart.detail === 'Authentication credentials were not provided.') {
-            //   signOut();
-            // }
-          }
-
-=======
-          
           const mappedBackendCart = backendCart.map((item: any) => ({
             product: item.product_details,
             quantity: item.quantity,
@@ -132,8 +107,6 @@
           // Clear localStorage cart after merging
           localStorage.removeItem('cart');
           initialLoadRef.current = false; // Mark initial load done
-         
->>>>>>> 19e8f729
         } catch (error) {
           console.error('Failed to load user cart:', error);
           setItems(localCart);
